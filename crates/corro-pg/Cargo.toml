--- conflicted
+++ resolved
@@ -28,11 +28,8 @@
 tripwire = { path = "../tripwire" }
 sqlparser = { version = "0.39.0" }
 chrono = { version = "0.4.31" }
-<<<<<<< HEAD
+socket2 = { version = "0.5" }
 tokio-rustls = "0.24.1"
-=======
-socket2 = { version = "0.5" }
->>>>>>> 3b5b07ec
 
 [dev-dependencies]
 corro-tests = { path = "../corro-tests" }
