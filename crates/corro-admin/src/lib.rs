--- conflicted
+++ resolved
@@ -1,12 +1,4 @@
-<<<<<<< HEAD
-use std::{fmt::Display, time::Duration};
-=======
-use std::{
-    fmt::Display,
-    net::SocketAddr,
-    time::{Duration, Instant},
-};
->>>>>>> ee0e1a94
+use std::{fmt::Display, net::SocketAddr, time::Duration};
 
 use bytes::BytesMut;
 use camino::Utf8PathBuf;
@@ -19,17 +11,11 @@
 };
 use corro_types::{
     actor::{ActorId, ClusterId},
-<<<<<<< HEAD
     agent::{Agent, Bookie, LockKind, LockMeta, LockState},
+    api::SqliteValueRef,
     base::{CrsqlDbVersion, CrsqlSeq, CrsqlSiteVersion},
-    broadcast::{FocaCmd, FocaInput},
-=======
-    agent::{Agent, BookedVersions, Bookie, LockKind, LockMeta, LockState},
-    api::SqliteValueRef,
-    base::{CrsqlDbVersion, CrsqlSeq, Version},
-    broadcast::{BiPayload, Changeset, FocaCmd, FocaInput, Timestamp},
+    broadcast::{BiPayload, Changeset, FocaCmd, FocaInput},
     pubsub::unpack_columns,
->>>>>>> ee0e1a94
     sqlite::SqlitePoolError,
     sync::generate_sync,
     updates::Handle,
